# TorchSig Examples
This folder contains sample Jupyter Notebooks that demonstrate some of the capabilities of TorchSig.

| Notebook | Description  |
| -------- | -----------  |
| getting_started.ipynb | TorchSig overview, description, and terms. |
| narrowband_example.ipynb | Introduction to Narrowband. |
| narrowband_classifier_example.ipynb | Training a model for modulation recognition on Narrowband. |
| wideband_example.ipynb | Introduction to Wideband. |
| wideband_detector_example.ipynb | Training a YOLO model for signal detection on Wideband. |
| filehandler_example.ipynb | How to create custom file hander, using image writer as example. |
<<<<<<< HEAD
| reproducibility_example.ipynb | How to create a reproducible dataset and dataloader. |
=======
| reproducibility_example.ipynb | How to create a reproducible dataset and dataloader. |
| transforms/ | Showcases some advanced transforms and how they work. |
>>>>>>> 0245e848
<|MERGE_RESOLUTION|>--- conflicted
+++ resolved
@@ -9,9 +9,5 @@
 | wideband_example.ipynb | Introduction to Wideband. |
 | wideband_detector_example.ipynb | Training a YOLO model for signal detection on Wideband. |
 | filehandler_example.ipynb | How to create custom file hander, using image writer as example. |
-<<<<<<< HEAD
 | reproducibility_example.ipynb | How to create a reproducible dataset and dataloader. |
-=======
-| reproducibility_example.ipynb | How to create a reproducible dataset and dataloader. |
-| transforms/ | Showcases some advanced transforms and how they work. |
->>>>>>> 0245e848
+| transforms/ | Showcases some advanced transforms and how they work. |