[build-system]
requires = ["setuptools", "wheel"]
build-backend = "setuptools.build_meta"

[project]
name = "torchsig"
description = "Signal Processing Machine Learning Toolkit"
authors = [
    {name = "TorchSig Team"},
]
readme = "README.md"
requires-python = ">=3.10"
license = {text = "MIT"}
classifiers = [
    "License :: OSI Approved :: MIT License",
    "Programming Language :: Python",
    "Programming Language :: Python :: 3",
]
keywords = ["signal processing", "machine learning"]
dependencies = [
    "torch==2.6.0",
    "torchvision==0.21.0",
    "tqdm==4.67.1",
    "opencv-python==4.11.0.86",
    "numpy==2.1.1",
    "scipy==1.15.2",
    "h5py==3.13.0",
    "matplotlib==3.10.1",
    "pywavelets==1.8.0",
    "pandas==2.2.3",
    "scikit-learn==1.6.1",
    "torchaudio==2.6.0",
    "timm==1.0.15",
    "pytorch-lightning==2.5.1",
    "ultralytics==8.3.94",
    "jupyter-bbox-widget==0.6.0",
    "torchinfo==1.8.0",
    "sigmf==1.2.6",
    "pytest==8.3.5",
    "zarr==2.18.3",
<<<<<<< HEAD
    "pylint",
    "pytest-cov",
    "numcodecs"
=======
    "pylint==3.3.6",
    "pytest-cov==6.0.0",
    "aiohappyeyeballs==2.6.1",
    "aiohttp==3.11.14",
    "aiosignal==1.3.2",
    "anywidget==0.9.16",
    "asciitree==0.3.3",
    "astroid==3.3.9",
    "asttokens==3.0.0",
    "async-timeout==5.0.1",
    "attrs==25.3.0",
    "build==1.2.2.post1",
    "certifi==2025.1.31",
    "charset-normalizer==3.4.1",
    "click==8.1.8",
    "comm==0.2.2",
    "contourpy==1.3.1",
    "coverage==7.7.0",
    "cycler==0.12.1",
    "decorator==5.2.1",
    "dill==0.3.9",
    "exceptiongroup==1.2.2",
    "executing==2.2.0",
    "fasteners==0.19",
    "filelock==3.18.0",
    "fonttools==4.56.0",
    "frozenlist==1.5.0",
    "fsspec==2025.3.0",
    "huggingface-hub==0.29.3",
    "idna==3.10",
    "iniconfig==2.1.0",
    "ipython==8.34.0",
    "ipywidgets==8.1.5",
    "isort==6.0.1",
    "jedi==0.19.2",
    "jinja2==3.1.6",
    "joblib==1.4.2",
    "jsonschema==4.23.0",
    "jsonschema-specifications==2024.10.1",
    "jupyterlab-widgets==3.0.13",
    "kiwisolver==1.4.8",
    "lightning-utilities==0.14.2",
    "markupsafe==3.0.2",
    "matplotlib-inline==0.1.7",
    "mccabe==0.7.0",
    "mpmath==1.3.0",
    "multidict==6.2.0",
    "networkx==3.4.2",
    "numcodecs==0.13.1",
    "packaging==24.2",
    "parso==0.8.4",
    "pexpect==4.9.0",
    "pillow==11.1.0",
    "pip==25.0.1",
    "pip-tools==7.4.1",
    "platformdirs==4.3.7",
    "pluggy==1.5.0",
    "prompt-toolkit==3.0.50",
    "propcache==0.3.0",
    "psutil==7.0.0",
    "psygnal==0.12.0",
    "ptyprocess==0.7.0",
    "pure-eval==0.2.3",
    "py-cpuinfo==9.0.0",
    "pygments==2.19.1",
    "pyparsing==3.2.1",
    "pyproject-hooks==1.2.0",
    "python-dateutil==2.9.0.post0",
    "pytz==2025.1",
    "pyyaml==6.0.2",
    "referencing==0.36.2",
    "requests==2.32.3",
    "rpds-py==0.23.1",
    "safetensors==0.5.3",
    "seaborn==0.13.2",
    "setuptools==77.0.3",
    "six==1.17.0",
    "stack-data==0.6.3",
    "sympy==1.13.1",
    "threadpoolctl==3.6.0",
    "tomli==2.2.1",
    "tomlkit==0.13.2",
    "torchmetrics==1.7.0",
    "traitlets==5.14.3",
    "typing-extensions==4.12.2",
    "tzdata==2025.1",
    "ultralytics-thop==2.0.14",
    "urllib3==2.3.0",
    "wcwidth==0.2.13",
    "wheel==0.45.1",
    "widgetsnbextension==4.0.13",
    "yarl==1.18.3",
>>>>>>> 4a98aafd
]
dynamic = ["version"]

[tool.setuptools.dynamic]
version = {attr = "torchsig.__version__"}

[tool.setuptools.package-data]
"torchsig.datasets.default_configs" = ["*.yaml"]

[tool.coverage.run]
branch = true
source = ["torchsig"]

[tool.coverage.report]
show_missing = true
skip_covered = true
omit = [
    "torchsig/image_datasets/*",
    "torchsig/models/*"
]

[tool.pytest.ini_options]
markers = [
    "slow: marks tests as slow (deselect with '-m \"not slow\"')",
]
addopts = "-m 'not slow' --cov=torchsig --cov-report=xml --cov-report=term --junitxml=report.xml"
testpaths = ["tests"]<|MERGE_RESOLUTION|>--- conflicted
+++ resolved
@@ -38,11 +38,6 @@
     "sigmf==1.2.6",
     "pytest==8.3.5",
     "zarr==2.18.3",
-<<<<<<< HEAD
-    "pylint",
-    "pytest-cov",
-    "numcodecs"
-=======
     "pylint==3.3.6",
     "pytest-cov==6.0.0",
     "aiohappyeyeballs==2.6.1",
@@ -135,7 +130,6 @@
     "wheel==0.45.1",
     "widgetsnbextension==4.0.13",
     "yarl==1.18.3",
->>>>>>> 4a98aafd
 ]
 dynamic = ["version"]
 
