--- conflicted
+++ resolved
@@ -9,10 +9,6 @@
 import numpy as np
 import pywt
 import torch
-<<<<<<< HEAD
-=======
-import pdb
->>>>>>> 48b867c5
 
 
 class Visualizer:
