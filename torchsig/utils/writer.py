"""Dataset Writer Utils
"""

from __future__ import annotations

# TorchSig
from torch.utils.data import DataLoader
from torchsig.datasets.datasets import NewTorchSigDataset, dataset_yaml_name, writer_yaml_name
from torchsig.utils.file_handlers.base_handler import TorchSigFileHandler
from torchsig.utils.file_handlers.zarr import ZarrFileHandler

from torchsig.datasets.dataset_utils import save_type
from torchsig.datasets.dataset_utils import collate_fn as default_collate_fn
from torchsig.utils.yaml import write_dict_to_yaml

# Third Party
from tqdm import tqdm
import yaml
import numpy as np

# Built-In
from typing import Callable, Dict, Any, List, Tuple
from pathlib import Path
import os
from shutil import disk_usage


class DatasetCreator:
    """Class for creating a dataset and saving it to disk in batches.

    This class generates a dataset if it doesn't already exist on disk. 
    It processes the data in batches and saves it using a specified file handler. 
    The class allows setting options like whether to overwrite existing datasets, 
    batch size, and number of worker threads.

    Attributes:
        root (Path): The root directory where the dataset will be saved.
        overwrite (bool): Flag indicating whether to overwrite an existing dataset.
        batch_size (int): The number of samples in each batch.
        num_workers (int): The number of worker threads to use for data loading.
        save_type (str): The type of dataset being saved ("raw" or "processed").
        tqdm_desc (str): A description for the progress bar.
        writer (TorchSigFileHandler): The file handler used for saving the dataset.
        dataloader (DataLoader): The DataLoader used to load data in batches.
    """
    def __init__(
        self,
        dataset: NewTorchSigDataset,
        root: str,
        overwrite: bool = False, # will overwrite any existing dataset on disk
        batch_size: int = 1,
        num_workers: int = 1,
        collate_fn: Callable = default_collate_fn,
        tqdm_desc: str = None,
        file_handler: TorchSigFileHandler = ZarrFileHandler,
        train: bool = None,
<<<<<<< HEAD
        multithreading: bool = False,
        **kwargs # any additional file handler args
=======
>>>>>>> cc68d392
    ):
        """Initializes the DatasetCreator.

        Args:
            dataset (NewTorchSigDataset): The dataset to be written to disk.
            root (str): The root directory where the dataset will be saved.
            overwrite (bool): Whether to overwrite an existing dataset (default: False).
            batch_size (int): The number of samples per batch (default: 1).
            num_workers (int): The number of workers for loading data (default: 1).
            collate_fn (Callable): Function to merge a list of samples into a batch (default: default_collate_fn).
            tqdm_desc (str): Description for the tqdm progress bar (optional).
            file_handler (TorchSigFileHandler): File handler for saving the dataset (default: ZarrFileHandler).
            train (bool): Whether the dataset is for training (optional).
        
        Raises:
            ValueError: If the dataset does not specify `num_samples`.
        """
        self.root = Path(root)
        self.overwrite = overwrite
        self.batch_size = batch_size
        self.num_workers = num_workers
        self.multithreading = multithreading

        if dataset.dataset_metadata.num_samples is None:
            raise ValueError("Must specify num_samples as an integer number. Cannot write infinite dataset to disk.")

        self.dataloader = DataLoader(
            dataset = dataset,
            num_workers = num_workers,
            batch_size = batch_size,
            collate_fn = collate_fn
        )

        self.writer = file_handler(
            root = self.root,
            dataset_metadata = dataset.dataset_metadata,
            train = train,
<<<<<<< HEAD
            **kwargs
=======
>>>>>>> cc68d392
        )
        # save_type (str): What kind of data was written to disk.
        # * "raw" means data and metadata after impairments are applied, but no other transforms and target transforms.
        #     * When loaded back in, users can choose what transforms or target transforms to apply.
        #     * Choose this option if you want to create a dataset that you (or multiple people) can later choose their own transforms and target transforms.
        # * "processed" means data and targets after all transforms and target transforms are applied.
        #     * When loaded back in, users cannot change the transforms or target transform already applied to data.
        #     * Choose this option if you want to lock in the transforms and target transform applied, or if you want maximum speed and/or minimal disk space used.
        self.save_type = "raw" if save_type( 
            dataset.dataset_metadata.transforms,
            dataset.dataset_metadata.target_transforms
        ) else "processed"

        self.tqdm_desc = f"Generating {self.dataloader.dataset.dataset_metadata.dataset_type.title()}" if tqdm_desc is None else tqdm_desc

        # limit in gigabytes for remaining space on disk for which writer stops writing
        self.minimum_remaining_disk_gigabytes = 1

    
    def get_writing_info_dict(self) -> Dict[str, Any]:
        """Returns a dictionary with information about the dataset being written.

        This method gathers information regarding the root, overwrite status, 
        batch size, number of workers, file handler class, and the save type 
        of the dataset.

        Returns:
            Dict[str, Any]: Dictionary containing the dataset writing configuration.
        """
        return {
            'root':str(self.root),
            'full_root': self.writer.root,
            'overwrite': self.overwrite,
            'batch_size': self.batch_size,
            'num_workers': self.num_workers,
            'file_handler': self.writer.__class__.__name__,
            'save_type': self.save_type
        }

    def check_yamls(self) -> List[Tuple[str, Any, Any]]:
        """Checks for differences between the dataset metadata on disk and the dataset metadata in memory.

        Compares the dataset metadata that would be written to disk against the 
        existing metadata on disk. Returns a list of differences.

        Returns:
            List[Tuple[str, Any, Any]]: List of differences between metadata on disk and in memory.
        """
        to_write_dataset_metadata = self.dataloader.dataset.dataset_metadata.to_dict()
        
        dataset_yaml = f"{self.writer.root}/{dataset_yaml_name}"
        different_params = []

        if os.path.exists(dataset_yaml):
            with open(dataset_yaml, 'r') as f:
                dataset_metadata_yaml = yaml.load(f, Loader=yaml.FullLoader)

                found_params = dataset_metadata_yaml["required"]
                found_params.update(dataset_metadata_yaml["overrides"])

                current_params = to_write_dataset_metadata["required"]
                current_params.update(to_write_dataset_metadata["overrides"])

                for k,v in found_params.items():
                    if current_params[k] != v:
                        different_params.append((k, v, current_params[k]))

<<<<<<< HEAD
        return complete, different_params

    def _write_batch(self, batch_idx: int, batch: Any, pbar):
        """write batch to disk and update TQDM

        Args:
            batch_idx (int): batch index
            batch (Any): batch
            pbar (_type_): tqdm bar to update
        """        
        # write to disk
        self.writer.write(batch_idx, batch)

        # update progress bar message
        self._update_tqdm_message(pbar,batch_idx)
=======
        return different_params
>>>>>>> cc68d392

    
    def create(self) -> None:
        """Creates the dataset on disk by writing batches to the file handler.

        This method generates the dataset in batches and saves it to disk. If the 
        dataset already exists and `overwrite` is set to False, it will skip regeneration.

        The method also writes the dataset metadata and writing information to YAML files.

        Raises:
            ValueError: If the dataset is already generated and `overwrite` is set to False.
        """
        if self.writer.exists() and not self.overwrite:
            different_params = self.check_yamls()
            if len(different_params) == 0:
                print(f"Dataset already exists in {self.writer.root}. Not regenerating.")
                return
            # else:
            # dataset exists on disk with different params
            # use dataset on disk instead
            # warn users that params are different
            print(f"Dataset exists at {self.writer.root} but is different than current dataset.")
            print("Differences:")
            for row in different_params:
                key, disk_value, current_value = row
                print(f"\t{key} = {current_value} ({disk_value} found)")
            print("If you want to overwrite dataset on disk, set overwrite = True for the DatasetCreator.")
            print("Not regenerating. Using dataset on disk.")
            return

        # set up writer
        self.writer.setup()

        # generate info yamls
        write_dict_to_yaml(f"{self.writer.root}/{dataset_yaml_name}", self.dataloader.dataset.dataset_metadata.to_dict())
        write_dict_to_yaml(f"{self.writer.root}/{writer_yaml_name}", self.get_writing_info_dict())

        # get reference to tqdm progress bar object
        pbar = tqdm()

        # update progress bar message
        self._update_tqdm_message(pbar)

<<<<<<< HEAD
        if self.multithreading:
            # write with thread per batch to disk
            # num threads defaults to: min(32, os.cpu_count() + 4)
            # https://docs.python.org/3/library/concurrent.futures.html#concurrent.futures.ThreadPoolExecutor
            with concurrent.futures.ThreadPoolExecutor() as executor:
                # Submit each batch write task to the executor
                futures = [executor.submit(self._write_batch, batch_idx, batch, pbar) for batch_idx, batch in tqdm(enumerate(self.dataloader), total = len(self.dataloader))]
                
                # Wait for all futures to complete
                concurrent.futures.wait(futures)
        else:
            # do not multithread writes
            for batch_idx, batch in tqdm(enumerate(self.dataloader), total = len(self.dataloader), desc = self.tqdm_desc):
                self._write_batch(batch_idx, batch, pbar)

        # indicate writing was complete in writing dict yaml
        write_dict = self.get_writing_info_dict()
        write_dict['complete'] = True
        write_dict_to_yaml(f"{self.writer.root}/{writer_yaml_name}", write_dict)
=======
        for batch_idx, batch in tqdm(enumerate(self.dataloader), total = len(self.dataloader)):

            # write to disk
            self.writer.write(batch_idx, batch)

            # update progress bar message
            self._update_tqdm_message(pbar,batch_idx)
>>>>>>> cc68d392


    def _update_tqdm_message( self, pbar=tqdm(), batch_idx:int = 0 ):
        """Updates the tqdm progress bar with remaining disk space

        Informs the user how much remaining space left (in gigabytes) is
        on their disk. Includes a check to stop writing to disk in case
        the disk is at risk of being completely filled.
   
        Raises:
            ValueError: If the disk space remaining is below a threshold
        """

        # run periodically
        if np.mod(batch_idx,10) == 0:

            # get the amount of disk space remaining
            disk_size_available_bytes = disk_usage(self.writer.root)[2]
            # convert to GB and round to two decimal places
            disk_size_available_gigabytes = np.round(disk_size_available_bytes/(1024**3),2)

            # get size of dataset written so far
            dataset_size_current_gigabytes = self._get_directory_size_gigabytes(self.writer.root)
            # estimate size per sample
            dataset_size_per_sample_gigabytes = dataset_size_current_gigabytes/(batch_idx+1)
            # number of samples left
            num_samples_remaining = len(self.dataloader)-(batch_idx+1)
            # project estimated size
            dataset_size_remaining_gigabytes = np.round(dataset_size_per_sample_gigabytes*num_samples_remaining,2)

            # concatenate disk size for progress bar message
            updated_tqdm_desc = f'{self.tqdm_desc}, dataset remaining to create = {dataset_size_remaining_gigabytes} GB, remaining disk = {disk_size_available_gigabytes} GB'

            # avoid crashing by stopping write process
            if disk_size_available_gigabytes < self.minimum_remaining_disk_gigabytes:
                # remaining disk size is below a hard cutoff value to avoid crashing operating system
                raise ValueError(f'Disk nearly full! Remaining space is {disk_size_available_gigabytes} GB. Please make space before continuing.')
            elif dataset_size_remaining_gigabytes > disk_size_available_gigabytes:
                # projected size of dataset too large for available disk space
                raise ValueError(f'Not enough disk space. Projected dataset size is {dataset_size_remaining_gigabytes} GB. Remaining space is {disk_size_available_gigabytes} GB. Please reduce dataset size or make space before continuing.')

            # set the progress bar message
            pbar.set_description(updated_tqdm_desc)


    def _get_directory_size_gigabytes ( self, start_path ):
        """
        Returns total size of a directory (including subdirs) in gigabytes
        """
        total_size = 0
        for path, dirs, files in os.walk(start_path):
            for f in files:
                fp = os.path.join(path, f)
                total_size += os.path.getsize(fp)
        
        total_size_GB = total_size/(1024**3)
        return total_size_GB

<|MERGE_RESOLUTION|>--- conflicted
+++ resolved
@@ -54,11 +54,7 @@
         tqdm_desc: str = None,
         file_handler: TorchSigFileHandler = ZarrFileHandler,
         train: bool = None,
-<<<<<<< HEAD
-        multithreading: bool = False,
         **kwargs # any additional file handler args
-=======
->>>>>>> cc68d392
     ):
         """Initializes the DatasetCreator.
 
@@ -80,7 +76,6 @@
         self.overwrite = overwrite
         self.batch_size = batch_size
         self.num_workers = num_workers
-        self.multithreading = multithreading
 
         if dataset.dataset_metadata.num_samples is None:
             raise ValueError("Must specify num_samples as an integer number. Cannot write infinite dataset to disk.")
@@ -96,10 +91,7 @@
             root = self.root,
             dataset_metadata = dataset.dataset_metadata,
             train = train,
-<<<<<<< HEAD
             **kwargs
-=======
->>>>>>> cc68d392
         )
         # save_type (str): What kind of data was written to disk.
         # * "raw" means data and metadata after impairments are applied, but no other transforms and target transforms.
@@ -167,25 +159,7 @@
                     if current_params[k] != v:
                         different_params.append((k, v, current_params[k]))
 
-<<<<<<< HEAD
-        return complete, different_params
-
-    def _write_batch(self, batch_idx: int, batch: Any, pbar):
-        """write batch to disk and update TQDM
-
-        Args:
-            batch_idx (int): batch index
-            batch (Any): batch
-            pbar (_type_): tqdm bar to update
-        """        
-        # write to disk
-        self.writer.write(batch_idx, batch)
-
-        # update progress bar message
-        self._update_tqdm_message(pbar,batch_idx)
-=======
         return different_params
->>>>>>> cc68d392
 
     
     def create(self) -> None:
@@ -230,27 +204,7 @@
         # update progress bar message
         self._update_tqdm_message(pbar)
 
-<<<<<<< HEAD
-        if self.multithreading:
-            # write with thread per batch to disk
-            # num threads defaults to: min(32, os.cpu_count() + 4)
-            # https://docs.python.org/3/library/concurrent.futures.html#concurrent.futures.ThreadPoolExecutor
-            with concurrent.futures.ThreadPoolExecutor() as executor:
-                # Submit each batch write task to the executor
-                futures = [executor.submit(self._write_batch, batch_idx, batch, pbar) for batch_idx, batch in tqdm(enumerate(self.dataloader), total = len(self.dataloader))]
-                
-                # Wait for all futures to complete
-                concurrent.futures.wait(futures)
-        else:
-            # do not multithread writes
-            for batch_idx, batch in tqdm(enumerate(self.dataloader), total = len(self.dataloader), desc = self.tqdm_desc):
-                self._write_batch(batch_idx, batch, pbar)
-
-        # indicate writing was complete in writing dict yaml
-        write_dict = self.get_writing_info_dict()
-        write_dict['complete'] = True
-        write_dict_to_yaml(f"{self.writer.root}/{writer_yaml_name}", write_dict)
-=======
+
         for batch_idx, batch in tqdm(enumerate(self.dataloader), total = len(self.dataloader)):
 
             # write to disk
@@ -258,7 +212,6 @@
 
             # update progress bar message
             self._update_tqdm_message(pbar,batch_idx)
->>>>>>> cc68d392
 
 
     def _update_tqdm_message( self, pbar=tqdm(), batch_idx:int = 0 ):
