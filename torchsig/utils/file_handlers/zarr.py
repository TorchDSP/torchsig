
<<<<<<< HEAD
zarr==2.18.3
"""
=======
>>>>>>> cc68d392
from __future__ import annotations

# TorchSig
from torchsig.utils.file_handlers.base_handler import TorchSigFileHandler
from torchsig.datasets.dataset_metadata import DatasetMetadata

# Third Party
import zarr
import numpy as np

# Built-In
from typing import TYPE_CHECKING, Tuple, List, Dict, Any
import os
import pickle

if TYPE_CHECKING:
    from torchsig.datasets.datasets import NewTorchSigDataset

class ZarrFileHandler(TorchSigFileHandler):
    """Handler for reading and writing data to/from a Zarr file format.

    This class extends the `TorchSigFileHandler` and provides functionality to handle 
    reading, writing, and managing Zarr-based storage for dataset samples.

    Attributes:
        datapath_filename (str): The name of the file used to store the data in Zarr format.
    """

    datapath_filename = "data.zarr"
    chunk_size = (100, )

    def __init__(
        self,
        root: str,
        dataset_metadata: DatasetMetadata,
        train: bool = None,
    ):
        """Initializes the ZarrFileHandler with dataset metadata and write type.

        Args:
            dataset_metadata (DatasetMetadata): Metadata about the dataset, including 
                sample sizes and other configuration.
            write_type (str, optional): Specifies the write mode for the dataset ("raw" or otherwise). 
                Defaults to None.
        """
        super().__init__(
            root = root,
            dataset_metadata = dataset_metadata,
<<<<<<< HEAD
            train = train
=======
            batch_size = batch_size,
            train = train,
>>>>>>> cc68d392
        )

        self.enable_compression = enable_compression

        self.datapath = f"{self.root}/{ZarrFileHandler.datapath_filename}"

        self.data_shape = (self.dataset_metadata.num_samples, self.dataset_metadata.num_iq_samples_dataset)
        self.data_type = float
        # check data type and shape upon first batch
        self.zarr_updated = False 

        self.zarr_array = None

    def exists(self) -> bool:
        """Checks if the Zarr file exists at the specified path.

        Returns:
            bool: True if the Zarr file exists, otherwise False.
        """
        if os.path.exists(self.datapath):
            return True
        else:
            return False
    
    def _setup(self) -> None:
        """Sets up the Zarr file for writing by creating a new Zarr array.

        This method initializes the Zarr array with the specified data shape, type, 
        compression settings, and chunking.
        """
        self.zarr_array = zarr.open(
            self.datapath,
            mode = 'w', # create or overwrite if exists
            # array will be shape (num samples, num iq samples)
            shape = self.data_shape,
            # chunk array every 1000 elements
            chunks = ZarrFileHandler.chunk_size,
            # IQ data type
            dtype = self.data_type,
            # compression
            compressor = zarr.Blosc(
                cname = 'zstd', # type
                clevel = 4, # compression level
                shuffle = 2 # use bit shuffle
            )
        )

    def _update_zarr(self, data: Any) -> None:
        # first batch to be writtern
        # check and update zarr array data shape and type
        if self.data_shape[1:] != data[0].shape:
            # data is >1D, update data shape
            # print(f"current shape: {self.data_shape}, new shape: {data[0].shape}")
            self.data_shape = (self.data_shape[0],) + data[0].shape
            # print(self.data_shape)

        if self.data_type != data[0].dtype:
            self.data_type = data[0].dtype

        self._setup()

        self.zarr_updated = True

    def write(self, batch_idx: int, batch: Any) -> None:
        """Writes a sample (data and targets) to the Zarr file at the specified index.

        Args:
            idx (int): The index at which to store the data in the Zarr file.
            data (np.ndarray): The data to write to the Zarr file.
            targets (Any): The corresponding targets to write as metadata for the sample.
        
        Notes:
            If the index is greater than the current size of the array, the array is 
            expanded to accommodate the new sample.
        """

        start_idx = batch_idx * len(batch[0])
        stop_idx = start_idx + len(batch[0])

        print(f"batch: {start_idx}, {stop_idx}")

        # breakpoint()

        data, targets = batch

        # print(f"write: {targets}")

        if not self.zarr_updated:
            self._update_zarr(data)
        
        try:
            # set batched data into zarr array
            self.zarr_array[start_idx: stop_idx, :] = data
        except ValueError as v:
            print(v)
            raise MemoryError(f"Data too large to write to zarr array. Try a smaller batch size or smaller chunk size (ZarrFileHandler.chunk_size).")

        # add targets to zarr array attributes
        for tidx, target in enumerate(targets):
            # target index is start sample index + target index
            kidx = start_idx + tidx
            self.zarr_array.attrs[str(kidx)] = target

    @staticmethod
    def size(dataset_path: str) -> int:
        zarr_arr = zarr.open(f"{dataset_path}/{ZarrFileHandler.datapath_filename}", mode = 'r')

        return zarr_arr.shape[0]

    @staticmethod
    def static_load(filename:str, idx: int) -> Tuple[np.ndarray, List[Dict[str, Any]]]:
        """Loads a sample from the Zarr file at the specified index.

        Args:
            filename (str): Path to the directory containing the Zarr file.
            idx (int): The index of the sample to load.

        Returns:
            Tuple[np.ndarray, List[Dict[str, Any]]]: The data and the associated metadata for the sample.
        
        Raises:
            IndexError: If the index is out of bounds.
        """
        # root/data.zarr
        zarr_arr = zarr.open(f"{filename}/{ZarrFileHandler.datapath_filename}", mode = 'r')

        data = zarr_arr[idx]
        
        targets = zarr_arr.attrs[str(idx)]

        # print(f"load: {targets}")
        # print(data)
        # breakpoint()

        if isinstance(targets, tuple) or isinstance(targets, list):
            # target has multiple outputs
            if isinstance(targets[0], list):
                # convert `wideband targets (2D list) to a list of tuples
                # also convert any nested lists into tuples
                targets = list(
                    tuple(item if not isinstance(item, list) else tuple(item) for item in target)
                    for target in targets
                )
            else:
                # convert narrowband targets (1D list) to a tuple
                targets = tuple(targets)
        # else:
            # narrowband target (single item), return itself

        # print(f"post load: {targets}")

        return data, targets
    

    def load(self, idx: int) -> Tuple[np.ndarray, Dict[str, Any]] | Tuple[Any,...]:
        """Loads a sample from the Zarr file at the specified index into memory.

        Args:
            idx (int): The index of the sample to load.

        Returns:
            Tuple[np.ndarray, List[Dict[str, Any]] | Tuple[Any, ...]]]: The data and the corresponding 
            targets for the sample.

        Raises:
            IndexError: If the index is out of bounds.
        """
        # # loads sample `idx` from disk into memory

        # return data, targets
        return ZarrFileHandler.static_load(self.root, idx)<|MERGE_RESOLUTION|>--- conflicted
+++ resolved
@@ -1,9 +1,7 @@
 
-<<<<<<< HEAD
+"""
 zarr==2.18.3
 """
-=======
->>>>>>> cc68d392
 from __future__ import annotations
 
 # TorchSig
@@ -52,12 +50,7 @@
         super().__init__(
             root = root,
             dataset_metadata = dataset_metadata,
-<<<<<<< HEAD
             train = train
-=======
-            batch_size = batch_size,
-            train = train,
->>>>>>> cc68d392
         )
 
         self.enable_compression = enable_compression
