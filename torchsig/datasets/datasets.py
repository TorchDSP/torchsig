"""Dataset Base Classes for creation and static loading.
"""

from __future__ import annotations

# TorchSig
from torchsig.datasets.dataset_metadata import DatasetMetadata
from torchsig.signals.signal_types import DatasetSignal, DatasetDict
from torchsig.signals.builder import SignalBuilder
import torchsig.signals.builders as signal_builders
from torchsig.utils.random import Seedable
from torchsig.utils.dsp import compute_spectrogram
from torchsig.datasets.dataset_utils import (
    to_dataset_metadata, 
    frequency_shift_signal,
    dataset_full_path
)
from torchsig.utils.printing import generate_repr_str
from torchsig.utils.verify import verify_transforms, verify_target_transforms
from torchsig.utils.file_handlers.zarr import ZarrFileHandler
from torchsig.datasets.dataset_utils import dataset_yaml_name, writer_yaml_name

# Third Party
from torch.utils.data import Dataset, IterableDataset
import numpy as np

# Built-In
from typing import Tuple, Dict, TYPE_CHECKING
from pathlib import Path
import yaml
<<<<<<< HEAD

if TYPE_CHECKING:
    from torchsig.utils.file_handlers.zarr import TorchSigFileHandler
=======
import warnings

# name of yaml file where dataset information will be written
dataset_yaml_name = "create_dataset_info.yaml"
# name of yaml file where dataset writing information will be written
writer_yaml_name = "writer_info.yaml"
>>>>>>> 39575b1f

class TorchsigIterableDataset(IterableDataset, Seedable):
    """Creates a new TorchSig dataset that generates data infinitely unless `num_samples` inside `dataset_metadata` is defined.
    
    This base class provides the functionality to generate signals and write them to disk if necessary. The dataset will continue 
    to generate samples infinitely unless a `num_samples` value is defined in the `dataset_metadata`.

    """ 
    
    def __init__(
        self, 
        dataset_metadata: DatasetMetadata | str | dict,
        **kwargs
    ):
        """
        Initializes the dataset, creates signal builders, and prepares file handlers based on metadata.

        Args:
            dataset_metadata (DatasetMetadata | str | dict): The dataset metadata.
            **kwargs: Additional keyword arguments for initialization.

        """
        Seedable.__init__(self, **kwargs)

        self._dataset_metadata: DatasetMetadata = to_dataset_metadata(dataset_metadata)
        self._dataset_metadata.add_parent(self)
        self.num_samples_generated = 0
        self.builders: Dict[str, SignalBuilder] = self._initialize_builders() # initialize builders


    def __iter__(self):
        return self

    def __next__(self):
        """Returns a dataset sample and corresponding targets for a given index.

        Returns:
            Tuple[np.ndarray, Tuple]: The sample data and the target values.

        Raises:
            IndexError: If the index is out of bounds of the generated samples.
        """
        
        # user requesting another sample at index +1 larger than current list of generates samples
        # generate new sample
        sample = self.__generate_new_signal__()
        
        # apply dataset transforms
        sample = self.dataset_metadata.impairments.dataset_transforms(sample)

        # apply user transforms
        for transform in self.dataset_metadata.transforms:
            sample = transform(sample)

        # convert to DatasetDict
        sample = DatasetDict(signal=sample)

        targets = []
        # apply target transforms
        for target_transform in self.dataset_metadata.target_transforms:
            # apply transform to all metadatas
            sample.metadata = target_transform(sample.metadata)
            # get target outputs
            target_transform_output = []
            for signal_metadata in sample.metadata:
                # extract output from metadata
                # as required by TT target output field name
                signal_output = []
                for field in target_transform.targets_metadata:
                    signal_output.append(signal_metadata[field])
                
                signal_output = tuple(signal_output)
                target_transform_output.append(signal_output)

            targets.append(target_transform_output)

        # convert targets as a list of target transform output ordered by transform
        # to ordered by signal
        # e.g., [(transform 1 output for all signals), (transform 2 output for all signals), ... ] ->
        # [signal 1 outputs, signal 2 outputs, ... ]
        targets = list(zip(*targets))
               
        if len(self.dataset_metadata.target_transforms) == 0:
            # no target transform applied
            targets = sample.metadata
        elif self.dataset_metadata.dataset_type == 'narrowband':
            # only one signal in list for narrowband
            # unwrap targets
            targets = [item[0] if len(item) == 1 else item for row in targets for item in row]
            # unwrap any target transform output that produced a tuple
            targets = targets[0] if len(targets) == 1 else tuple(targets)
        else:
            # wideband
            targets = [tuple([item[0] if len(item) == 1 else item for item in row]) for row in targets]
            # unwrap any target transform output that produced a tuple
            targets = [row[0] if len(row) == 1 else row for row in targets]


        self.num_samples_generated += 1

        return sample.data, targets

    def reset(self):
        """Resets the dataset to its initial state."""
        self._dataset_metadata.num_samples_generated = 0
    
    def _initialize_builders(self) -> Dict[str, SignalBuilder]:
        """
        Initializes signal builders from the class list based on the signal classes supported by the dataset.

        Returns:
            Dict[str, SignalBuilder]: A dictionary where the key is the signal class name, and the value is the corresponding 
            SignalBuilder object.
        """
        builders = {}
        # for each builder
        for builder_name in signal_builders.__all__:
            builder = getattr(signal_builders, builder_name) # get builder class
            # check if class list has any of the builder's supported classes
            matching_classes = set(self._dataset_metadata.class_list) & set(builder.supported_classes)
            if len(matching_classes) > 0: # yes
                for c in matching_classes:
                    # add builder
                    builders[c] = builder(self._dataset_metadata, c,)
                    builders[c].add_parent(self)
        return builders

    def __str__(self) -> str:
        """Returns a string representation of the dataset, including its metadata and the signal builders.

        Returns:
            str: String representation of the dataset.
        """
        max_width = 100
        # first_col_width = 29
        # second_col_width = max_width - first_col_width
        # array_width_indent = first_col_width + 2

        builders_str = "\n".join([f"{key:<15}: {value}" for key, value in self.builders.items()])
        class_str = f"{self.__class__.__name__}"
        center_width = (max_width - len(class_str)) // 2

        return (
            f"\n{'-' * center_width} {self.__class__.__name__} {'-' * center_width}\n"
            f"{self.dataset_metadata}\n"
            f"\nBuilders"
            f"{'-' * max_width}\n"
            f"{builders_str}\n"
        )

    def __repr__(self):
        """Returns a string representation of the object with all its attributes.

        Returns:
            str: String representation of the object with its attributes.
        """
        return generate_repr_str(self)

    def _build_noise_floor(self) -> np.ndarray:
        """Generates the noise floor for the dataset by creating an IQ sample and applying a frequency-domain noise estimation.

        Returns:
            np.ndarray: The generated IQ samples representing the noise floor.
        """   
        real_samples = self.random_generator.normal(
            0,
            1,
            self.dataset_metadata.num_iq_samples_dataset
        )
        imag_samples = self.random_generator.normal(
            0,
            1,
            self.dataset_metadata.num_iq_samples_dataset
        )
        # combine real and imaginary portions of noise
        iq_samples = real_samples + 1j* imag_samples
        # compute an estimate of the noise floor in the frequency domain. use a large stride to process a subset
        # of the data since not many FFTs are needed to be averaged for the noise
        noise_spectrogram_db = compute_spectrogram(iq_samples,self.dataset_metadata.fft_size,self.dataset_metadata.fft_stride*16)
        # average over time
        noise_fft_db = np.mean(noise_spectrogram_db,axis=1)
        # estimate the average noise value in dB in the frequency domain
        noise_avg_db = np.mean(noise_fft_db)
        # compute the correction factor as the distance from the desired level
        correction_db = self.dataset_metadata.noise_power_db-noise_avg_db
        # apply the correction
        correction = 10**(correction_db/10)
        iq_samples = np.sqrt(correction)*iq_samples

        iq_samples = iq_samples.astype(np.complex64)

        return iq_samples


    def __generate_new_signal__(self) -> DatasetSignal:
        """Generates a new dataset signal/sample.

        Args:
            idx (int): The index for the new signal.

        Returns:
            DatasetSignal: A new generated dataset signal containing the data and metadata.
        """     
        
        # build noise floor
        iq_samples = self._build_noise_floor()

        # empty signal list initialization
        signals = []

        # determine number of signals in sample
        num_signals_to_generate = self.random_generator.integers(low=self.dataset_metadata.num_signals_min, high = self.dataset_metadata.num_signals_max+1)

        # generate individual bursts
        for i in range(num_signals_to_generate):

            # choose random signal
            class_name = self._random_signal_class()

            # get builder for signal class
            builder = self.builders[class_name]

            # generate signal at complex baseband
            new_signal = builder.build()

            # apply signal transforms
            new_signal = self.dataset_metadata.impairments.signal_transforms(new_signal)

            # frequency shift signal
            # after signal transforms applied at complex baseband
            new_signal = frequency_shift_signal(
                new_signal,
                center_freq_min=self.dataset_metadata.signal_center_freq_min,
                center_freq_max=self.dataset_metadata.signal_center_freq_max,
                sample_rate=self.dataset_metadata.sample_rate,
                frequency_max=self.dataset_metadata.frequency_max,
                frequency_min=self.dataset_metadata.frequency_min,
                random_generator=self.random_generator,
            )

            # place signal on iq sample cut
            iq_samples[new_signal.metadata.start_in_samples:new_signal.metadata.stop_in_samples] += new_signal.data

            # append the signal on the list
            signals.append(new_signal)

        # form the sample (dataset object)
        sample = DatasetSignal(data=iq_samples, signals=signals)

        return sample

    # Read-Only properties

    @property
    def dataset_metadata(self):
        """Returns the dataset metadata.

        Returns:
            DatasetMetadata: The dataset metadata.
        """    
        return self._dataset_metadata

    # Functions

    def _random_signal_class(self):     
        """Randomly selects which signal to create next.

        Returns:
            str: A signal class name from the available signal classes.
        """
        return self.random_generator.choice(self.dataset_metadata.class_list, p=self.dataset_metadata.class_distribution)



class NewTorchSigDataset(Dataset, Seedable):
    """Creates a new TorchSig dataset that generates data infinitely unless `num_samples` inside `dataset_metadata` is defined.
    
    This base class provides the functionality to generate signals and write them to disk if necessary. The dataset will continue 
    to generate samples infinitely unless a `num_samples` value is defined in the `dataset_metadata`.

    """ 
    
    def __init__(
        self, 
        dataset_metadata: DatasetMetadata | str | dict,
        **kwargs
    ):
        """
        Initializes the dataset, creates signal builders, and prepares file handlers based on metadata.

        Args:
            dataset_metadata (DatasetMetadata | str | dict): The dataset metadata.
            **kwargs: Additional keyword arguments for initialization.

        """
        Seedable.__init__(self, **kwargs)

        self._dataset_metadata: DatasetMetadata = to_dataset_metadata(dataset_metadata)
        self._dataset_metadata.add_parent(self)
        self.num_samples_generated = 0
        self.builders: Dict[str, SignalBuilder] = self._initialize_builders() # initialize builders
        self._current_idx: int = 0  # Internal counter for iterator usage

        warnings.warn("NewTorchSigDataset will become a torch.IterableDataset in the future.",
                      FutureWarning
        )


    def __iter__(self):
        return self

    def __next__(self):
        # Return the next sample
        result = self[self._current_idx]
        self._current_idx += 1
        return result

    def reset(self):
        """Resets the dataset to its initial state."""
        self._dataset_metadata.num_samples_generated = 0
        self._current_idx = 0

    
    def _initialize_builders(self) -> Dict[str, SignalBuilder]:
        """
        Initializes signal builders from the class list based on the signal classes supported by the dataset.

        Returns:
            Dict[str, SignalBuilder]: A dictionary where the key is the signal class name, and the value is the corresponding 
            SignalBuilder object.
        """
        builders = {}
        # for each builder
        for builder_name in signal_builders.__all__:
            builder = getattr(signal_builders, builder_name) # get builder class
            # check if class list has any of the builder's supported classes
            matching_classes = set(self._dataset_metadata.class_list) & set(builder.supported_classes)
            if len(matching_classes) > 0: # yes
                for c in matching_classes:
                    # add builder
                    builders[c] = builder(self._dataset_metadata, c,)
                    builders[c].add_parent(self)
        return builders
    
    def __len__(self) -> int:
        """Returns the number of samples generated in the dataset.

        Returns:
            int: The number of samples in the dataset.
        """
        # If infinite dataset, return how many samples have been generated
        if self.dataset_metadata.num_samples is None:
            return self.num_samples_generated
        # else:
        return self.dataset_metadata.num_samples

    def __str__(self) -> str:
        """Returns a string representation of the dataset, including its metadata and the signal builders.

        Returns:
            str: String representation of the dataset.
        """
        max_width = 100
        # first_col_width = 29
        # second_col_width = max_width - first_col_width
        # array_width_indent = first_col_width + 2

        builders_str = "\n".join([f"{key:<15}: {value}" for key, value in self.builders.items()])
        class_str = f"{self.__class__.__name__}"
        center_width = (max_width - len(class_str)) // 2

        return (
            f"\n{'-' * center_width} {self.__class__.__name__} {'-' * center_width}\n"
            f"{self.dataset_metadata}\n"
            f"\nBuilders"
            f"{'-' * max_width}\n"
            f"{builders_str}\n"
        )

    def __repr__(self):
        """Returns a string representation of the object with all its attributes.

        Returns:
            str: String representation of the object with its attributes.
        """
        return generate_repr_str(self)

    def _build_noise_floor(self) -> np.ndarray:
        """Generates the noise floor for the dataset by creating an IQ sample and applying a frequency-domain noise estimation.

        Returns:
            np.ndarray: The generated IQ samples representing the noise floor.
        """   
        real_samples = self.random_generator.normal(
            0,
            1,
            self.dataset_metadata.num_iq_samples_dataset
        )
        imag_samples = self.random_generator.normal(
            0,
            1,
            self.dataset_metadata.num_iq_samples_dataset
        )
        # combine real and imaginary portions of noise
        iq_samples = real_samples + 1j* imag_samples
        # compute an estimate of the noise floor in the frequency domain. use a large stride to process a subset
        # of the data since not many FFTs are needed to be averaged for the noise
        noise_spectrogram_db = compute_spectrogram(iq_samples,self.dataset_metadata.fft_size,self.dataset_metadata.fft_stride*16)
        # average over time
        noise_fft_db = np.mean(noise_spectrogram_db,axis=1)
        # estimate the average noise value in dB in the frequency domain
        noise_avg_db = np.mean(noise_fft_db)
        # compute the correction factor as the distance from the desired level
        correction_db = self.dataset_metadata.noise_power_db-noise_avg_db
        # apply the correction
        correction = 10**(correction_db/10)
        iq_samples = np.sqrt(correction)*iq_samples

        iq_samples = iq_samples.astype(np.complex64)

        return iq_samples


    def __generate_new_signal__(self) -> DatasetSignal:
        """Generates a new dataset signal/sample.

        Args:
            idx (int): The index for the new signal.

        Returns:
            DatasetSignal: A new generated dataset signal containing the data and metadata.
        """     
        
        # build noise floor
        iq_samples = self._build_noise_floor()

        # empty signal list initialization
        signals = []

        # determine number of signals in sample
        num_signals_to_generate = self.random_generator.integers(low=self.dataset_metadata.num_signals_min, high = self.dataset_metadata.num_signals_max+1)

        # generate individual bursts
        for i in range(num_signals_to_generate):

            # choose random signal
            class_name = self._random_signal_class()

            # get builder for signal class
            builder = self.builders[class_name]

            # generate signal at complex baseband
            new_signal = builder.build()

            # apply signal transforms
            new_signal = self.dataset_metadata.impairments.signal_transforms(new_signal)

            # frequency shift signal
            # after signal transforms applied at complex baseband
            new_signal = frequency_shift_signal(
                new_signal,
                center_freq_min=self.dataset_metadata.signal_center_freq_min,
                center_freq_max=self.dataset_metadata.signal_center_freq_max,
                sample_rate=self.dataset_metadata.sample_rate,
                frequency_max=self.dataset_metadata.frequency_max,
                frequency_min=self.dataset_metadata.frequency_min,
                random_generator=self.random_generator,
            )

            # place signal on iq sample cut
            iq_samples[new_signal.metadata.start_in_samples:new_signal.metadata.stop_in_samples] += new_signal.data

            # append the signal on the list
            signals.append(new_signal)

        # form the sample (dataset object)
        sample = DatasetSignal(data=iq_samples, signals=signals)

        return sample

    def _verify_idx(self, idx: int) -> None:
        is_infinite_dataset = self.dataset_metadata.num_samples is None
        idx_in_bounds = idx >= 0
        if not is_infinite_dataset:
            idx_in_bounds = idx_in_bounds and idx < self.dataset_metadata.num_samples
        sample_already_generated = idx < self.num_samples_generated
        # idx_skipping = idx > self.dataset_metadata.num_samples_generated
        

        if idx < 0:
            # idx less than zero
            raise IndexError(f"index {idx} is less than zero and is out of bounds.")
        
        if not is_infinite_dataset and not idx_in_bounds:
            # is finite dataset
            # idx is not between 0 and num_samples
            raise IndexError(f"index {idx} is out of bounds for finite dataset with {self.dataset_metadata.num_samples} num_samples.")
        
        if sample_already_generated:
            # idx < number of generated samples
            # requesting previously generated sample
            raise IndexError(f"cannot access previously generated samples in {self.__class__.__name__} for index {idx}. Ensure you are accessing dataset in order (0, 1, 2,...) or save dataset with DatasetCreator")
        
        # elif idx_skipping:
        #     # idx > number of generated samples
        #     # requesting to generate sample out of order
        #     # e.g., calling dataset[100] without calling dataset[0]...dataset[99] first in order
        #     raise IndexError(f"index {idx} requesting sample out of order. Must request next sample at index {self.dataset_metadata.num_samples_generated}. Ensure you are accessing dataset in order (0, 1, 2,...).")

    def __getitem__(self, idx: int) -> Tuple[np.ndarray, Tuple]:
        """Returns a dataset sample and corresponding targets for a given index.

        Args:
            idx (int): The index of the sample to retrieve.

        Returns:
            Tuple[np.ndarray, Tuple]: The sample data and the target values.

        Raises:
            IndexError: If the index is out of bounds of the generated samples.
        """

        # verifies idx
        self._verify_idx(idx)
        
        # user requesting another sample at index +1 larger than current list of generates samples
        # generate new sample
        sample = self.__generate_new_signal__()
        
        # apply dataset transforms
        sample = self.dataset_metadata.impairments.dataset_transforms(sample)

        # apply user transforms
        for transform in self.dataset_metadata.transforms:
            sample = transform(sample)

        # convert to DatasetDict
        sample = DatasetDict(signal=sample)

        targets = []
        # apply target transforms
        for target_transform in self.dataset_metadata.target_transforms:
            # apply transform to all metadatas
            sample.metadata = target_transform(sample.metadata)
            # get target outputs
            target_transform_output = []
            for signal_metadata in sample.metadata:
                # extract output from metadata
                # as required by TT target output field name
                signal_output = []
                for field in target_transform.targets_metadata:
                    signal_output.append(signal_metadata[field])
                
                signal_output = tuple(signal_output)
                target_transform_output.append(signal_output)

            targets.append(target_transform_output)

        # convert targets as a list of target transform output ordered by transform
        # to ordered by signal
        # e.g., [(transform 1 output for all signals), (transform 2 output for all signals), ... ] ->
        # [signal 1 outputs, signal 2 outputs, ... ]
        targets = list(zip(*targets))
               
        if len(self.dataset_metadata.target_transforms) == 0:
            # no target transform applied
            targets = sample.metadata
        elif self.dataset_metadata.dataset_type == 'narrowband':
            # only one signal in list for narrowband
            # unwrap targets
            targets = [item[0] if len(item) == 1 else item for row in targets for item in row]
            # unwrap any target transform output that produced a tuple
            targets = targets[0] if len(targets) == 1 else tuple(targets)
        else:
            # wideband
            targets = [tuple([item[0] if len(item) == 1 else item for item in row]) for row in targets]
            # unwrap any target transform output that produced a tuple
            targets = [row[0] if len(row) == 1 else row for row in targets]


        self.num_samples_generated += 1

        return sample.data, targets
            

    # Read-Only properties

    @property
    def dataset_metadata(self):
        """Returns the dataset metadata.

        Returns:
            DatasetMetadata: The dataset metadata.
        """    
        return self._dataset_metadata

    # Functions

    def _random_signal_class(self):     
        """Randomly selects which signal to create next.

        Returns:
            str: A signal class name from the available signal classes.
        """
        return self.random_generator.choice(self.dataset_metadata.class_list, p=self.dataset_metadata.class_distribution)


class StaticTorchSigDataset(Dataset):
    """Static Dataset class, which loads pre-generated data from a directory.

    This class assumes that the dataset has already been generated and saved to disk using a subclass of `NewTorchSigDataset`. 
    It allows loading raw or processed data from disk for inference or analysis.
    
    Args:
        root (str): The root directory where the dataset is stored.
        impairment_level (int): Defines impairment level 0, 1, 2.
        dataset_type (str): Type of the dataset, either "narrowband" or "wideband".
        transforms (list, optional): Transforms to apply to the data (default: []).
        target_transforms (list, optional): Target transforms to apply (default: []).
        file_handler_class (TorchSigFileHandler, optional): Class used for reading the dataset (default: ZarrFileHandler).
    """   

    def __init__(
        self,
        root: str,
        impairment_level: int,
        dataset_type: str,
        transforms: list = [],
        target_transforms: list = [],
        file_handler_class: TorchSigFileHandler = ZarrFileHandler,
        train: bool = None,
        # **kwargs
    ):
        self.root = Path(root)
        self.impairment_level = impairment_level
        self.dataset_type = dataset_type
        self.transforms = transforms
        self.target_transforms = target_transforms
        self.file_handler = file_handler_class
        self.train = train

        # create filepath to saved dataset
        # e.g., root/torchsig_narrowband_clean/
        self.full_root = dataset_full_path(
            dataset_type = self.dataset_type,
            impairment_level = self.impairment_level,
            train = self.train
        )
        self.full_root = f"{self.root}/{self.full_root}"

        # check dataset data type from writer_info.dataset_yaml_name
        with open(f"{self.full_root}/{writer_yaml_name}", 'r') as f:
            writer_info = yaml.load(f, Loader=yaml.FullLoader)
            self.raw = writer_info['save_type'] == "raw"

        # need to create new dataset metadata from dataset_info.yaml
        self.dataset_metadata = to_dataset_metadata(f"{self.full_root}/{dataset_yaml_name}")

        # dataset size
        self.num_samples = self.file_handler.size(self.full_root)

        self._verify()

    def _verify(self):
        # Transforms
        self.transforms = verify_transforms(self.transforms)

        # Target Transforms
        self.target_transforms = verify_target_transforms(self.target_transforms)
        # print(self.target_transforms)
        # print("verify")


    def __len__(self) -> int:
        """Returns the number of samples in the dataset.

        Returns:
            int: The number of samples in the dataset.
        """
        return self.num_samples

    def __getitem__(self, idx: int) -> Tuple[np.ndarray, Tuple]:
        """Retrieves a sample from the dataset by index.

        Args:
            idx (int): The index of the sample to retrieve.

        Returns:
            Tuple[np.ndarray, Tuple]: The data and targets for the sample.

        Raises:
            IndexError: If the index is out of bounds.
        """
        if idx >= 0 and idx < self.__len__():
            # load data and metadata
            # data: np.ndarray
            # signal_metadatas: List[dict]
            if self.raw:
                # loading in raw IQ data and signal metadata
                data, signal_metadatas = self.file_handler.static_load(self.full_root, idx)

                # convert to DatasetSignal
                sample = DatasetSignal(
                    data = data, 
                    signals = signal_metadatas, 
                    dataset_metadata = self.dataset_metadata,
                )

                # apply user transforms
                for t in self.transforms:
                    sample = t(sample)

                # convert to DatasetDict
                sample = DatasetDict(signal=sample)

                # apply target transforms
                targets = []
                for target_transform in self.target_transforms:
                    # apply transform to all metadatas
                    sample.metadata = target_transform(sample.metadata)
                    # get target outputs
                    target_transform_output = []
                    for signal_metadata in sample.metadata:
                        # extract output from metadata
                        # as required by TT target output field name
                        signal_output = []
                        for field in target_transform.targets_metadata:
                            signal_output.append(signal_metadata[field])
                        
                        signal_output = tuple(signal_output)
                        target_transform_output.append(signal_output)

                    targets.append(target_transform_output)

                # convert targets as a list of target transform output ordered by transform
                # to ordered by signal
                # e.g., [(transform 1 output for all signals), (transform 2 output for all signals), ... ] ->
                # [signal 1 outputs, signal 2 outputs, ... ]
                targets = list(zip(*targets))
                    
                if len(self.target_transforms) == 0:
                    # no target transform applied
                    targets = sample.metadata
                elif self.dataset_type == 'narrowband':
                    # only one signal in list for narrowband
                    # unwrap targets
                    targets = [item[0] if len(item) == 1 else item for row in targets for item in row]
                    # unwrap any target transform output that produced a tuple
                    targets = targets[0] if len(targets) == 1 else tuple(targets)
                else:
                    # wideband
                    targets = [tuple([item[0] if len(item) == 1 else item for item in row]) for row in targets]
                    # unwrap any target transform output that produced a tuple
                    targets = [row[0] if len(row) == 1 else row for row in targets]
                
                return sample.data, targets
            # else:
            # loading in transformed data and targets from target transform
            data, targets = self.file_handler.static_load(self.full_root, idx)

            return data, targets

        else:
            raise IndexError(f"Index {idx} is out of bounds. Must be [0, {self.__len__()}]")
    
    def __str__(self) -> str:
        return f"{self.__class__.__name__}: {self.full_root}"

    def __repr__(self) -> str:
        return (
            f"{self.__class__.__name__}"
            f"(root={self.root}, "
            f"impairment_level={self.impairment_level}, "
            f"transforms={self.transforms.__repr__()}, "
            f"target_transforms={self.target_transforms.__repr__()}, "
            f"file_handler_class={self.file_handler}, "
            f"train={self.train})"
        )
<|MERGE_RESOLUTION|>--- conflicted
+++ resolved
@@ -28,18 +28,10 @@
 from typing import Tuple, Dict, TYPE_CHECKING
 from pathlib import Path
 import yaml
-<<<<<<< HEAD
+import warnings
 
 if TYPE_CHECKING:
     from torchsig.utils.file_handlers.zarr import TorchSigFileHandler
-=======
-import warnings
-
-# name of yaml file where dataset information will be written
-dataset_yaml_name = "create_dataset_info.yaml"
-# name of yaml file where dataset writing information will be written
-writer_yaml_name = "writer_info.yaml"
->>>>>>> 39575b1f
 
 class TorchsigIterableDataset(IterableDataset, Seedable):
     """Creates a new TorchSig dataset that generates data infinitely unless `num_samples` inside `dataset_metadata` is defined.
